--- conflicted
+++ resolved
@@ -65,19 +65,16 @@
 
     pushd "${SANDBOX_DIR}"
 
-<<<<<<< HEAD
-    show_header "Run test suite"
-    meson configure -Dtests=true -Db_coverage=true -Dipc=true -Ddevice=true
-=======
     show_header "Run ASAN/UBSAN test suite"
     meson configure \
           -Dbuildtype=debugoptimized \
           -Db_sanitize="address,undefined" \
           -Dtests=true \
           -Dipc=true \
+          -Ddevice=true \
           -Dbenchmarks=false \
           -Db_coverage=false
->>>>>>> 4ed06316
+
     meson compile
     export ASAN_OPTIONS=allocator_may_return_null=1  # allow ENOMEM tests
     meson test --print-errorlogs
@@ -88,6 +85,7 @@
           -Db_sanitize=none \
           -Dtests=true \
           -Dipc=true \
+          -Ddevice=true \
           -Dbenchmarks=false \
           -Db_coverage=false
     meson compile
@@ -99,6 +97,7 @@
           -Db_sanitize=none \
           -Dtests=false \
           -Dipc=true \
+          -Ddevice=true \
           -Dbenchmarks=true \
           -Db_coverage=false
     meson compile
@@ -110,6 +109,7 @@
           -Db_sanitize=none \
           -Dtests=true \
           -Dipc=true \
+          -Ddevice=true \
           -Dbenchmarks=false \
           -Db_coverage=true
 
